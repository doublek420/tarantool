--- conflicted
+++ resolved
@@ -523,26 +523,20 @@
 	}
 	va_end(ap);
 	assert(data <= buf + sizeof(buf));
-<<<<<<< HEAD
-	request->tuple = request->key = buf;
-	request->tuple_end = request->key_end = data;
-	process_rw(request, NULL);
-=======
 	switch (type) {
 	case IPROTO_INSERT:
 	case IPROTO_REPLACE:
-		req.tuple = buf;
-		req.tuple_end = data;
+		request->tuple = buf;
+		request->tuple_end = data;
 		break;
 	case IPROTO_DELETE:
-		req.key = buf;
-		req.key_end = data;
+		request->key = buf;
+		request->key_end = data;
 		break;
 	default:
 		assert(0);
 	}
-	process_rw(&req, NULL);
->>>>>>> fc58c819
+	process_rw(request, NULL);
 }
 
 int
