/*
 * Redistribution and use in source and binary forms, with or
 * without modification, are permitted provided that the following
 * conditions are met:
 *
 * 1. Redistributions of source code must retain the above
 *    copyright notice, this list of conditions and the
 *    following disclaimer.
 *
 * 2. Redistributions in binary form must reproduce the above
 *    copyright notice, this list of conditions and the following
 *    disclaimer in the documentation and/or other materials
 *    provided with the distribution.
 *
 * THIS SOFTWARE IS PROVIDED BY <COPYRIGHT HOLDER> ``AS IS'' AND
 * ANY EXPRESS OR IMPLIED WARRANTIES, INCLUDING, BUT NOT LIMITED
 * TO, THE IMPLIED WARRANTIES OF MERCHANTABILITY AND FITNESS FOR
 * A PARTICULAR PURPOSE ARE DISCLAIMED. IN NO EVENT SHALL
 * <COPYRIGHT HOLDER> OR CONTRIBUTORS BE LIABLE FOR ANY DIRECT,
 * INDIRECT, INCIDENTAL, SPECIAL, EXEMPLARY, OR CONSEQUENTIAL
 * DAMAGES (INCLUDING, BUT NOT LIMITED TO, PROCUREMENT OF
 * SUBSTITUTE GOODS OR SERVICES; LOSS OF USE, DATA, OR PROFITS; OR
 * BUSINESS INTERRUPTION) HOWEVER CAUSED AND ON ANY THEORY OF
 * LIABILITY, WHETHER IN CONTRACT, STRICT LIABILITY, OR TORT
 * (INCLUDING NEGLIGENCE OR OTHERWISE) ARISING IN ANY WAY OUT OF
 * THE USE OF THIS SOFTWARE, EVEN IF ADVISED OF THE POSSIBILITY OF
 * SUCH DAMAGE.
 */

#include "tuple_update.h"
#include <stdio.h>

#include "third_party/queue.h"

#include "salad/rope.h"
#include "error.h"
#include "msgpuck/msgpuck.h"
#include "bit/int96.h"

/** UPDATE request implementation.
 * UPDATE request is represented by a sequence of operations, each
 * working with a single field. There also are operations which
 * add or remove fields. Only one operation on the same field
 * is allowed.
 *
 * Supported field change operations are: SET, ADD, SUBTRACT;
 * bitwise AND, XOR and OR; SPLICE.
 *
 * Supported tuple change operations are: SET, DELETE, INSERT,
 * PUSH and POP.
 * If the number of fields in a tuple is altered by an operation,
 * field index of all following operations is evaluated against the
 * new tuple.
 *
 * Despite the allowed complexity, a typical use case for UPDATE
 * is when the operation count is much less than field count in
 * a tuple.
 *
 * With the common case in mind, UPDATE tries to minimize
 * the amount of unnecessary temporary tuple copies.
 *
 * First, operations are parsed and initialized. Then, the
 * resulting tuple length is calculated. A new tuple is allocated.
 * Finally, operations are applied sequentially, each copying data
 * from the old tuple to the new tuple.
 *
 * With this approach, cost of UPDATE is proportional to O(tuple
 * length) + O(C * log C), where C is the number of operations in
 * the request, and data is copied from the old tuple to the new
 * one only once.
 *
 * As long as INSERT, DELETE, PUSH and POP change the relative
 * field order, an auxiliary data structure is necessary to look
 * up fields in the "old" tuple by field number. Such field
 * index is built on demand, using "rope" data structure.
 *
 * A rope is a binary tree designed to store long strings built
 * from pieces. Each tree node points to a substring of a large
 * string. In our case, each rope node points at a range of
 * fields, initially in the old tuple, and then, as fields are
 * added and deleted by UPDATE, in the "current" tuple.
 * Note, that the tuple itself is not materialized: when
 * operations which affect field count are initialized, the rope
 * is updated to reflect the new field order.
 * In particular, if a field is deleted by an operation,
 * it disappears from the rope and all subsequent operations
 * on this field number instead affect the field following the
 * deleted one.
 */

/** Update internal state */
struct tuple_update
{
	tuple_update_alloc_func alloc;
	void *alloc_ctx;
	struct rope *rope;
	struct update_op *ops;
	uint32_t op_count;
	int index_base; /* 0 for C and 1 for Lua */
};

/** Argument of SET (and INSERT) operation. */
struct op_set_arg {
	uint32_t length;
	const char *value;
};

/** Argument of DELETE operation. */
struct op_del_arg {
	uint32_t count;
};

/**
 * MsgPack format code of an arithmetic argument or result.
 * MsgPack codes are not used to simplify type calculation.
 */
enum arith_type {
	AT_DOUBLE = 0, /* MP_DOUBLE */
	AT_FLOAT = 1, /* MP_FLOAT */
	AT_INT = 2 /* MP_INT/MP_UINT */
};

/**
 * Argument (left and right) and result of ADD, SUBTRACT.
 *
 * To perform an arithmetic operation, update first loads
 * left and right arguments into corresponding value objects,
 * then performs arithmetics on types of arguments, thus
 * calculating the type of the result, and then
 * performs the requested operation according to the calculated
 * type rules.
 *
 * The rules are as follows:
 * - when one of the argument types is double, the result is
 *   double
 * - when one of the argument types is float, the result is
 *   float
 * - for integer arguments, the result type code depends on
 *   the range in which falls the result of the operation.
 *   If the result is in negative range, it's MP_INT, otherwise
 *   it's MP_UINT. If the result is out of bounds of (-2^63,
 *   2^64), and exception is raised for overflow.
 */
struct op_arith_arg {
	enum arith_type type;
	union {
		double dbl;
		float flt;
		struct int96_num int96;
	};
};

/** Argument of AND, XOR, OR operations. */
struct op_bit_arg {
	uint64_t val;
};

/** Argument of SPLICE. */
struct op_splice_arg {
	int32_t offset;	   /** splice position */
	int32_t cut_length;    /** cut this many bytes. */
	const char *paste; /** paste what? */
	uint32_t paste_length;  /** paste this many bytes. */

	/** Offset of the tail in the old field */
	int32_t tail_offset;
	/** Size of the tail. */
	int32_t tail_length;
};

union update_op_arg {
	struct op_set_arg set;
	struct op_del_arg del;
	struct op_arith_arg arith;
	struct op_bit_arg bit;
	struct op_splice_arg splice;
};

struct update_field;
struct update_op;

typedef void (*do_op_func)(struct tuple_update *update, struct update_op *op);
typedef void (*read_arg_func)(struct tuple_update *update, struct update_op *op,
			      const char **expr);
typedef void (*store_op_func)(union update_op_arg *arg, const char *in, char *out);

/** A set of functions and properties to initialize and do an op. */
struct update_op_meta {
	read_arg_func read_arg;
	do_op_func do_op;
	store_op_func store;
	/* Argument count */
	uint32_t args;
};

/** A single UPDATE operation. */
struct update_op {
	const struct update_op_meta *meta;
	union update_op_arg arg;
	/* Subject field no. */
	int32_t field_no;
	uint32_t new_field_len;
	uint8_t opcode;
};

/**
 * We can have more than one operation on the same field.
 * A descriptor of one changed field.
 */
struct update_field {
	/** UPDATE operation against the first field in the range. */
	struct update_op *op;
	/** Points at start of field *data* in the old tuple. */
	const char *old;
	/** End of the old field. */
	const char *tail;
	/**
	 * Length of the "tail" in the old tuple from end
	 * of old data to the beginning of the field in the
	 * next update_field structure.
	 */
	uint32_t tail_len;
};

static void
update_field_init(struct update_field *field,
		  const char *old, uint32_t old_len, uint32_t tail_len)
{
	field->op = NULL;
	field->old = old;
	field->tail = old + old_len;
	field->tail_len = tail_len;
}

/* {{{ read_arg helpers */

/** Read a field index or any other integer field. */
static inline int64_t
mp_read_int(struct tuple_update *update, struct update_op *op,
	    const char **expr)
{
	int64_t field_no;
	if (mp_typeof(**expr) == MP_UINT)
		field_no = mp_decode_uint(expr);
	else if (mp_typeof(**expr) == MP_INT)
		field_no = mp_decode_int(expr);
	else
		tnt_raise(ClientError, ER_ARG_TYPE, (char ) op->opcode,
			  update->index_base + op->field_no, "UINT");
	return field_no;
}

static inline uint64_t
mp_read_uint(struct tuple_update *update, struct update_op *op,
	     const char **expr)
{
	int64_t field_no;
	if (mp_typeof(**expr) == MP_UINT)
		field_no = mp_decode_uint(expr);
	else
		tnt_raise(ClientError, ER_ARG_TYPE, (char ) op->opcode,
			  update->index_base + op->field_no, "UINT");
	return field_no;
}

/**
 * Load an argument of an arithmetic operation either from tuple
 * or from the UPDATE command.
 */
static inline struct op_arith_arg
mp_read_arith_arg(struct tuple_update *update, struct update_op *op,
		  const char **expr)
{
	struct op_arith_arg result;
	if (mp_typeof(**expr) == MP_UINT) {
		result.type = AT_INT;
		int96_set_unsigned(&result.int96, mp_decode_uint(expr));
	} else if (mp_typeof(**expr) == MP_INT) {
		result.type = AT_INT;
		int96_set_signed(&result.int96, mp_decode_int(expr));
	} else if (mp_typeof(**expr) == MP_DOUBLE) {
		result.type = AT_DOUBLE;
		result.dbl = mp_decode_double(expr);
	} else if (mp_typeof(**expr) == MP_FLOAT) {
		result.type = AT_FLOAT;
		result.flt = mp_decode_float(expr);
	} else {
		tnt_raise(ClientError, ER_ARG_TYPE, (char ) op->opcode,
			  update->index_base + op->field_no, "NUMBER");
	}
	return result;
}

static inline const char *
mp_read_str(struct tuple_update *update, struct update_op *op,
	    const char **expr, uint32_t *len)
{
	if (mp_typeof(**expr) != MP_STR) {
		tnt_raise(ClientError, ER_ARG_TYPE, (char) op->opcode,
			  update->index_base + op->field_no, "STR");
	}
	return mp_decode_str(expr, len); /* value */
}

/* }}} read_arg helpers */

/* {{{ read_arg */

static void
read_arg_set(struct tuple_update *update, struct update_op *op,
	     const char **expr)
{
	(void)update;
	op->arg.set.value = *expr;
	mp_next(expr);
	op->arg.set.length = (uint32_t) (*expr - op->arg.set.value);
}

static void
read_arg_insert(struct tuple_update *update, struct update_op *op,
		const char **expr)
{
	read_arg_set(update, op, expr);
}

static void
read_arg_delete(struct tuple_update *update, struct update_op *op,
		const char **expr)
{
	op->arg.del.count = (uint32_t) mp_read_int(update, op, expr);
}

static void
read_arg_arith(struct tuple_update *update, struct update_op *op,
	       const char **expr)
{
	op->arg.arith = mp_read_arith_arg(update, op, expr);
}

static void
read_arg_bit(struct tuple_update *update, struct update_op *op,
	     const char **expr)
{
	struct op_bit_arg *arg = &op->arg.bit;
	arg->val = mp_read_uint(update, op, expr);
}

static void
read_arg_splice(struct tuple_update *update, struct update_op *op,
		const char **expr)
{
	struct op_splice_arg *arg = &op->arg.splice;
	arg->offset = mp_read_int(update, op, expr);
	arg->cut_length = mp_read_int(update, op, expr); /* cut length */
	arg->paste = mp_read_str(update, op, expr, &arg->paste_length); /* value */
}

/* }}} read_arg */

/* {{{ do_op helpers */

static inline void
op_adjust_field_no(struct tuple_update *update, struct update_op *op,
		   int32_t field_max)
{
	if (op->field_no >= 0) {
		if (op->field_no < field_max)
			return;
		tnt_raise(ClientError, ER_NO_SUCH_FIELD, update->index_base +
			op->field_no);
	} else {
		if (op->field_no + field_max >= 0) {
			op->field_no += field_max;
			return;
		}
		tnt_raise(ClientError, ER_NO_SUCH_FIELD, op->field_no);
	}
}

static inline double
cast_arith_arg_to_double(struct op_arith_arg arg)
{
	if (arg.type == AT_DOUBLE) {
		return arg.dbl;
	} else if (arg.type == AT_FLOAT) {
		return arg.flt;
	} else {
		assert(arg.type == AT_INT);
		if (int96_is_uint64(&arg.int96)) {
			return int96_extract_uint64(&arg.int96);
		} else {
			assert(int96_is_neg_int64(&arg.int96));
			return int96_extract_neg_int64(&arg.int96);
		}
	}
}

/** Return the MsgPack size of an arithmetic operation result. */
static inline uint32_t
mp_sizeof_op_arith_arg(struct op_arith_arg arg)
{
	if (arg.type == AT_INT) {
		if (int96_is_uint64(&arg.int96)) {
			uint64_t val = int96_extract_uint64(&arg.int96);
			return mp_sizeof_uint(val);
		} else {
			int64_t val = int96_extract_neg_int64(&arg.int96);
			return mp_sizeof_int(val);
		}
	} else if (arg.type == AT_DOUBLE) {
		return mp_sizeof_double(arg.dbl);
	} else {
		assert(arg.type == AT_FLOAT);
		return mp_sizeof_float(arg.flt);
	}
}

static inline struct op_arith_arg
make_arith_operation(struct op_arith_arg arg1, struct op_arith_arg arg2,
		     char opcode, uint32_t err_fieldno)
{
	struct op_arith_arg result;

	arith_type lowest_type = arg1.type;
	if (arg1.type > arg2.type)
		lowest_type = arg2.type;

	if (lowest_type == AT_INT) {
		result.type = AT_INT;
		switch(opcode) {
		case '+':
			int96_add(&arg1.int96, &arg2.int96);
			break;
		case '-':
			int96_invert(&arg2.int96);
			int96_add(&arg1.int96, &arg2.int96);
			break;
		default:
			assert(false); /* checked by update_read_ops */
			break;
		}
		if (!int96_is_uint64(&arg1.int96) &&
		    !int96_is_neg_int64(&arg1.int96)) {
			tnt_raise(ClientError,
				  ER_UPDATE_INTEGER_OVERFLOW,
				  opcode, err_fieldno);
		}
		return arg1;
	} else {
		/* At least one of operands is double or float */
		double a = cast_arith_arg_to_double(arg1);
		double b = cast_arith_arg_to_double(arg2);
		double c;
		switch(opcode) {
		case '+': c = a + b; break;
		case '-': c = a - b; break;
		default:
			tnt_raise(ClientError, ER_ARG_TYPE, (char ) opcode,
				  err_fieldno, "positive integer");
			break;
		}
		if (lowest_type == AT_DOUBLE) {
			/* result is DOUBLE */
			result.type = AT_DOUBLE;
			result.dbl = c;
		} else {
			/* result is FLOAT */
			assert(lowest_type == AT_FLOAT);
			result.type = AT_FLOAT;
			result.flt = (float)c;
		}
	}
	return result;
}

/* }}} do_op helpers */

/* {{{ do_op */

static void
do_op_insert(struct tuple_update *update, struct update_op *op)
{
	op_adjust_field_no(update, op, rope_size(update->rope) + 1);
	struct update_field *field = (struct update_field *)
		update->alloc(update->alloc_ctx, sizeof(*field));
	update_field_init(field, op->arg.set.value, op->arg.set.length, 0);
	rope_insert(update->rope, op->field_no, field, 1);
}

static void
do_op_set(struct tuple_update *update, struct update_op *op)
{
	/* intepret '=' for n +1 field as insert */
	if (op->field_no == rope_size(update->rope))
		return do_op_insert(update, op);
	op_adjust_field_no(update, op, rope_size(update->rope));
	struct update_field *field = (struct update_field *)
		rope_extract(update->rope, op->field_no);
	/* Ignore the previous op, if any. */
	field->op = op;
	op->new_field_len = op->arg.set.length;
}

static void
do_op_delete(struct tuple_update *update, struct update_op *op)
{
	op_adjust_field_no(update, op, rope_size(update->rope));
	uint32_t delete_count = op->arg.del.count;

	if ((uint64_t) op->field_no + delete_count > rope_size(update->rope))
		delete_count = rope_size(update->rope) - op->field_no;

	if (delete_count == 0) {
		tnt_raise(ClientError, ER_UPDATE_FIELD,
			  update->index_base + op->field_no,
			  "cannot delete 0 fields");
	}

	for (uint32_t u = 0; u < delete_count; u++)
		rope_erase(update->rope, op->field_no);
}

static void
do_op_arith(struct tuple_update *update, struct update_op *op)
{
	op_adjust_field_no(update, op, rope_size(update->rope));

	struct update_field *field = (struct update_field *)
		rope_extract(update->rope, op->field_no);
	if (field->op) {
		tnt_raise(ClientError, ER_UPDATE_FIELD,
			  update->index_base + op->field_no,
			  "double update of the same field");
	}
	const char *old = field->old;
	struct op_arith_arg left_arg = mp_read_arith_arg(update, op, &old);

	struct op_arith_arg right_arg = op->arg.arith;
	op->arg.arith = make_arith_operation(left_arg, right_arg, op->opcode,
					     update->index_base + op->field_no);
	field->op = op;
	op->new_field_len = mp_sizeof_op_arith_arg(op->arg.arith);
}

static void
do_op_bit(struct tuple_update *update, struct update_op *op)
{
	op_adjust_field_no(update, op, rope_size(update->rope));
	struct update_field *field = (struct update_field *)
		rope_extract(update->rope, op->field_no);

	struct op_bit_arg *arg = &op->arg.bit;
	if (field->op) {
		tnt_raise(ClientError, ER_UPDATE_FIELD,
			  update->index_base + op->field_no,
			  "double update of the same field");
	}
	const char *old = field->old;
	uint64_t val = mp_read_uint(update, op, &old);
	switch (op->opcode) {
	case '&':
		arg->val &= val;
		break;
	case '^':
		arg->val ^= val;
		break;
	case '|':
		arg->val |= val;
		break;
	default:
		assert(false); /* checked by update_read_ops */
	}
	field->op = op;
	op->new_field_len = mp_sizeof_uint(arg->val);
}

static void
do_op_splice(struct tuple_update *update, struct update_op *op)
{
	op_adjust_field_no(update, op, rope_size(update->rope));
	struct update_field *field = (struct update_field *)
		rope_extract(update->rope, op->field_no);
	if (field->op) {
		tnt_raise(ClientError, ER_UPDATE_FIELD,
			  update->index_base + op->field_no,
			  "double update of the same field");
	}

	struct op_splice_arg *arg = &op->arg.splice;

	const char *in = field->old;
	uint32_t str_len;
	in = mp_read_str(update, op, &in, &str_len);

	if (arg->offset < 0) {
		if (-arg->offset > str_len + 1) {
			tnt_raise(ClientError, ER_SPLICE,
				  update->index_base + op->field_no,
				  "offset is out of bound");
		}
		arg->offset = arg->offset + str_len + 1;
	} else if (arg->offset - update->index_base >= 0) {
		arg->offset -= update->index_base;
		if (arg->offset > str_len)
			arg->offset = str_len;
	} else /* (offset <= 0) */ {
		tnt_raise(ClientError, ER_SPLICE,
			  update->index_base + op->field_no,
			  "offset is out of bound");
	}

	assert(arg->offset >= 0 && arg->offset <= str_len);

	if (arg->cut_length < 0) {
		if (-arg->cut_length > (str_len - arg->offset))
			arg->cut_length = 0;
		else
			arg->cut_length += str_len - arg->offset;
	} else if (arg->cut_length > str_len - arg->offset) {
		arg->cut_length = str_len - arg->offset;
	}

	assert(arg->offset <= str_len);

	/* Fill tail part */
	arg->tail_offset = arg->offset + arg->cut_length;
	arg->tail_length = str_len - arg->tail_offset;


	field->op = op;
	/* Record the new field length (maximal). */
	op->new_field_len = mp_sizeof_str(arg->offset + arg->paste_length +
					  arg->tail_length);
}

/* }}} do_op */

/* {{{ store_op */

static void
store_op_set(struct op_set_arg *arg, const char *in, char *out)
{
	(void)in;
	memcpy(out, arg->value, arg->length);
}

static void
store_op_insert(struct op_set_arg *arg, const char *in, char *out)
{
	(void)in;
	memcpy(out, arg->value, arg->length);
}

static void
store_op_arith(struct op_arith_arg *arg, const char *in, char *out)
{
	(void)in;
	if (arg->type == AT_INT) {
		if (int96_is_uint64(&arg->int96)) {
			mp_encode_uint(out, int96_extract_uint64(&arg->int96));
		} else {
			assert(int96_is_neg_int64(&arg->int96));
			mp_encode_int(out, int96_extract_neg_int64(&arg->int96));
		}
	} else if (arg->type == AT_DOUBLE) {
		mp_encode_double(out, arg->dbl);
	} else {
		assert(arg->type == AT_FLOAT);
		mp_encode_float(out, arg->flt);
	}
}

static void
store_op_bit(struct op_bit_arg *arg, const char *in, char *out)
{
	(void)in;
	mp_encode_uint(out, arg->val);
}

static void
store_op_splice(struct op_splice_arg *arg, const char *in, char *out)
{
	uint32_t new_str_len = arg->offset + arg->paste_length
		+ arg->tail_length;

	(void) mp_decode_strl(&in);

	out = mp_encode_strl(out, new_str_len);
	memcpy(out, in, arg->offset);               /* copy field head. */
	out = out + arg->offset;
	memcpy(out, arg->paste, arg->paste_length); /* copy the paste */
	out = out + arg->paste_length;
	memcpy(out, in + arg->tail_offset, arg->tail_length); /* copy tail */
}

/* }}} store_op */

static const struct update_op_meta op_set =
	{ read_arg_set, do_op_set, (store_op_func) store_op_set, 3 };
static const struct update_op_meta op_insert =
	{ read_arg_insert, do_op_insert, (store_op_func) store_op_insert, 3 };
static const struct update_op_meta op_arith =
	{ read_arg_arith, do_op_arith, (store_op_func) store_op_arith, 3 };
static const struct update_op_meta op_bit =
	{ read_arg_bit, do_op_bit, (store_op_func) store_op_bit, 3 };
static const struct update_op_meta op_splice =
	{ read_arg_splice, do_op_splice, (store_op_func) store_op_splice, 5 };
static const struct update_op_meta op_delete =
	{ read_arg_delete, do_op_delete, (store_op_func) NULL, 3 };

/** Split a range of fields in two, allocating update_field
 * context for the new range.
 */
static void *
update_field_split(void *split_ctx, void *data, size_t size, size_t offset)
{
	(void)size;
	struct tuple_update *update = (struct tuple_update *) split_ctx;

	struct update_field *prev = (struct update_field *) data;

	struct update_field *next = (struct update_field *)
			update->alloc(update->alloc_ctx, sizeof(*next));
	assert(offset > 0 && prev->tail_len > 0);

	const char *field = prev->tail;
	const char *end = field + prev->tail_len;

	for (uint32_t i = 1; i < offset; i++) {
		mp_next(&field);
	}

	prev->tail_len = field - prev->tail;
	const char *f = field;
	mp_next(&f);
	uint32_t field_len = f - field;

	update_field_init(next, field, field_len, end - field - field_len);
	return next;
}

/** Free rope node - do nothing, since we use a pool allocator. */
static void
region_alloc_free_stub(void *ctx, void *mem)
{
	(void) ctx;
	(void) mem;
}

/**
 * We found a tuple to do the update on. Prepare a rope
 * to perform operations on.
 */
void
update_create_rope(struct tuple_update *update,
		   const char *tuple_data, const char *tuple_data_end)
{
	uint32_t field_count = mp_decode_array(&tuple_data);

	update->rope = rope_new(update_field_split, update, update->alloc,
				region_alloc_free_stub, update->alloc_ctx);

	/* Initialize the rope with the old tuple. */

	struct update_field *first = (struct update_field *)
			update->alloc(update->alloc_ctx, sizeof(*first));
	const char *field = tuple_data;
	const char *end = tuple_data_end;

	/* Add first field to rope */
	mp_next(&tuple_data);
	uint32_t field_len = tuple_data - field;
	update_field_init(first, field, field_len,
			  end - field - field_len);

	rope_append(update->rope, first, field_count);
}

static uint32_t
update_calc_tuple_length(struct tuple_update *update)
{
	uint32_t res = mp_sizeof_array(rope_size(update->rope));
	struct rope_iter it;
	struct rope_node *node;

	rope_iter_create(&it, update->rope);
	for (node = rope_iter_start(&it); node; node = rope_iter_next(&it)) {
		struct update_field *field =
				(struct update_field *) rope_leaf_data(node);
		uint32_t field_len = (field->op ? field->op->new_field_len :
				      field->tail - field->old);
		res += field_len + field->tail_len;
	}

	return res;
}

static uint32_t
update_write_tuple(struct tuple_update *update, char *buffer, char *buffer_end)
{
	char *new_data = buffer;
	new_data = mp_encode_array(new_data, rope_size(update->rope));

	(void) buffer_end;

	uint32_t total_field_count = 0;

	struct rope_iter it;
	struct rope_node *node;

	rope_iter_create(&it, update->rope);
	for (node = rope_iter_start(&it); node; node = rope_iter_next(&it)) {
		struct update_field *field = (struct update_field *)
				rope_leaf_data(node);
		uint32_t field_count = rope_leaf_size(node);
		const char *old_field = field->old;
		struct update_op *op = field->op;
		if (op) {
			op->meta->store(&op->arg, old_field, new_data);
			new_data += op->new_field_len;
		} else {
			uint32_t field_len = field->tail - field->old;
			memcpy(new_data, old_field, field_len);
			new_data += field_len;
		}
		/* Copy tail_len from the old tuple. */
		assert(field->tail_len == 0 || field_count > 1);
		if (field_count > 1) {
			memcpy(new_data, field->tail, field->tail_len);
			new_data += field->tail_len;
		}
		total_field_count += field_count;
	}

	assert(rope_size(update->rope) == total_field_count);
	assert(new_data <= buffer_end);
	return new_data - buffer; /* real_tuple_size */
}

static void
update_read_ops(struct tuple_update *update, const char *expr,
		const char *expr_end)
{
	/* number of operations */
	update->op_count = mp_decode_array(&expr);

	if (update->op_count > BOX_UPDATE_OP_CNT_MAX)
		tnt_raise(IllegalParams, "too many operations for update");
	if (update->op_count == 0)
		tnt_raise(IllegalParams, "no operations for update");

	/* Read update operations.  */
	update->ops = (struct update_op *) update->alloc(update->alloc_ctx,
				update->op_count * sizeof(struct update_op));
	struct update_op *op = update->ops;
	struct update_op *ops_end = op + update->op_count;
	for (; op < ops_end; op++) {
		/* Read operation */
		uint32_t args, len;
		args = mp_decode_array(&expr);
		if (args < 1)
			tnt_raise(ClientError, ER_INVALID_MSGPACK,
				  "expected an update operation (array)");
		if (mp_typeof(*expr) != MP_STR)
			tnt_raise(ClientError, ER_INVALID_MSGPACK,
				  "expected an update operation name (string)");

		op->opcode = *mp_decode_str(&expr, &len);

		switch (op->opcode) {
		case '=':
			op->meta = &op_set;
			break;
		case '+':
		case '-':
			op->meta = &op_arith;
			break;
		case '&':
		case '|':
		case '^':
			op->meta = &op_bit;
			break;
		case ':':
			op->meta = &op_splice;
			break;
		case '#':
			op->meta = &op_delete;
			break;
		case '!':
			op->meta = &op_insert;
			break;
		default:
			tnt_raise(ClientError, ER_UNKNOWN_UPDATE_OP);
		}
		if (args != op->meta->args)
			tnt_raise(ClientError, ER_UNKNOWN_UPDATE_OP);
		int32_t field_no = mp_read_int(update, op, &expr);
		if (field_no - update->index_base >= 0) {
			op->field_no = field_no - update->index_base;
		} else if (field_no < 0) {
			op->field_no = field_no;
		} else {
			tnt_raise(ClientError, ER_NO_SUCH_FIELD, field_no);
		}
		op->meta->read_arg(update, op, &expr);
	}

	/* Check the remainder length, the request must be fully read. */
	if (expr != expr_end)
		tnt_raise(IllegalParams, "can't unpack update operations");
}

<<<<<<< HEAD
static void
update_do_ops(struct tuple_update *update)
{
	struct update_op *op = update->ops;
	struct update_op *ops_end = op + update->op_count;
	for (; op < ops_end; op++) {
		op->meta->do_op(update, op);
	}
}

static void
upsert_do_ops(struct tuple_update *update)
{
	struct update_op *op = update->ops;
	struct update_op *ops_end = op + update->op_count;
	for (; op < ops_end; op++) {
		try {
			op->meta->do_op(update, op);
		} catch(ClientError *e) {
			say_error("The following error occured during UPSERT "
				  "operation:");
			e->log();
		}
	}
}

static void
update_init(struct tuple_update *update,
	    region_alloc_func alloc, void *alloc_ctx,
	    const char *old_data, const char *old_data_end,
	    int index_base)
=======
const char *
tuple_update_execute(tuple_update_alloc_func alloc, void *alloc_ctx,
		     const char *expr,const char *expr_end,
		     const char *old_data, const char *old_data_end,
		     uint32_t *p_tuple_len, int index_base)
>>>>>>> dfb21acb
{
	memset(update, 0, sizeof(*update));
	update->alloc = alloc;
	update->alloc_ctx = alloc_ctx;
	/*
	 * Base field offset, e.g. 0 for C and 1 for Lua. Used only for
	 * error messages. All fields numbers must be zero-based!
	 */
	update->index_base = index_base;

	update_create_rope(update, old_data, old_data_end);
}

const char *
update_finish(struct tuple_update *update, uint32_t *p_tuple_len)
{
	uint32_t tuple_len = update_calc_tuple_length(update);
	char *buffer = (char *) update->alloc(update->alloc_ctx, tuple_len);
	*p_tuple_len = update_write_tuple(update, buffer, buffer + tuple_len);
	return buffer;
}

const char *
tuple_update_execute(region_alloc_func alloc, void *alloc_ctx,
		     const char *expr,const char *expr_end,
		     const char *old_data, const char *old_data_end,
		     uint32_t *p_tuple_len, int index_base)
{
	struct tuple_update update;
	update_init(&update, alloc, alloc_ctx, old_data, old_data_end,
		    index_base);

	update_read_ops(&update, expr, expr_end);
	update_do_ops(&update);

	return update_finish(&update, p_tuple_len);
}

const char *
tuple_upsert_execute(region_alloc_func alloc, void *alloc_ctx,
		     const char *expr,const char *expr_end,
		     const char *old_data, const char *old_data_end,
		     uint32_t *p_tuple_len, int index_base)
{
	struct tuple_update update;
	update_init(&update, alloc, alloc_ctx, old_data, old_data_end,
		    index_base);

	update_read_ops(&update, expr, expr_end);
	upsert_do_ops(&update);

	return update_finish(&update, p_tuple_len);
}
<|MERGE_RESOLUTION|>--- conflicted
+++ resolved
@@ -910,7 +910,6 @@
 		tnt_raise(IllegalParams, "can't unpack update operations");
 }
 
-<<<<<<< HEAD
 static void
 update_do_ops(struct tuple_update *update)
 {
@@ -939,16 +938,9 @@
 
 static void
 update_init(struct tuple_update *update,
-	    region_alloc_func alloc, void *alloc_ctx,
+	    tuple_update_alloc_func alloc, void *alloc_ctx,
 	    const char *old_data, const char *old_data_end,
 	    int index_base)
-=======
-const char *
-tuple_update_execute(tuple_update_alloc_func alloc, void *alloc_ctx,
-		     const char *expr,const char *expr_end,
-		     const char *old_data, const char *old_data_end,
-		     uint32_t *p_tuple_len, int index_base)
->>>>>>> dfb21acb
 {
 	memset(update, 0, sizeof(*update));
 	update->alloc = alloc;
@@ -972,7 +964,7 @@
 }
 
 const char *
-tuple_update_execute(region_alloc_func alloc, void *alloc_ctx,
+tuple_update_execute(tuple_update_alloc_func alloc, void *alloc_ctx,
 		     const char *expr,const char *expr_end,
 		     const char *old_data, const char *old_data_end,
 		     uint32_t *p_tuple_len, int index_base)
@@ -988,7 +980,7 @@
 }
 
 const char *
-tuple_upsert_execute(region_alloc_func alloc, void *alloc_ctx,
+tuple_upsert_execute(tuple_update_alloc_func alloc, void *alloc_ctx,
 		     const char *expr,const char *expr_end,
 		     const char *old_data, const char *old_data_end,
 		     uint32_t *p_tuple_len, int index_base)
